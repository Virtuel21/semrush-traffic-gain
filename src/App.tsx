import React, { useState, useCallback, useMemo } from 'react';
import { Upload, Download, RotateCcw, TrendingUp, Search, Target } from 'lucide-react';
import * as XLSX from 'xlsx';

interface KeywordData {
  keyword: string;
  position: number;
  searchVolume: number;
  currentTraffic?: number;
}

interface ProcessedKeyword extends KeywordData {
  estimatedCurrentTraffic: number;
<<<<<<< HEAD
  trafficB13: number;
  trafficB46: number;
  trafficB710: number;
  trafficB1120: number;
  gainB13: number;
  gainB46: number;
  gainB710: number;
  gainB1120: number;
  expectedTraffic: number;
  gainExpected: number;
=======
  trafficPosition3: number;
  trafficPosition2: number;
  trafficPosition1: number;
  gainPosition3: number;
  gainPosition2: number;
  gainPosition1: number;
  probStay: number;
  probTo3: number;
  probTo2: number;
  probTo1: number;
  expectedTraffic: number;
  expectedGain: number;
>>>>>>> 13e7e042
}

type Bucket = 'B13' | 'B46' | 'B710' | 'B1120' | 'B21P';

// Default CTR values per bucket (positions: 1-3,4-6,7-10,11-20,21+)
const DEFAULT_BUCKET_CTR: Record<Bucket, number> = {
  B13: (28.5 + 15.7 + 11.0) / 3, // average of positions 1-3
  B46: (8.0 + 6.1 + 4.8) / 3,
  B710: (3.8 + 3.0 + 2.5 + 2.1) / 4,
  B1120:
    (1.8 + 1.5 + 1.3 + 1.1 + 1.0 + 0.9 + 0.8 + 0.7 + 0.6 + 0.5) /
    10,
  B21P: 0.1
};

const BUCKET_LABELS: Record<Bucket, string> = {
  B13: 'Pos 1-3',
  B46: 'Pos 4-6',
  B710: 'Pos 7-10',
  B1120: 'Pos 11-20',
  B21P: 'Pos 21+'
};

// Baseline probabilities for ranking outcomes
const BASE_IMPROVEMENT_PROBABILITIES = {
  stay: 0.4,
  toPos3: 0.3,
  toPos2: 0.2,
  toPos1: 0.1
};

function App() {
  const [keywords, setKeywords] = useState<KeywordData[]>([]);
  const [bucketCtr, setBucketCtr] = useState<Record<Bucket, number>>(DEFAULT_BUCKET_CTR);
  const [probMatrix, setProbMatrix] = useState({
    p13: 5,
    p46: 15,
    p710: 30,
    pstay: 20
  });
  const [upliftCtr, setUpliftCtr] = useState<number>(0);
  const [minSearchVolume, setMinSearchVolume] = useState<number>(10);
  const [maxPosition, setMaxPosition] = useState<number>(50);
  const [isDragActive, setIsDragActive] = useState<boolean>(false);
  const [inputValues, setInputValues] = useState({
    minSearchVolume: '10',
    maxPosition: '50',
    upliftCtr: '0',
    effort: '1'
  });
  const [effort, setEffort] = useState<number>(1);

  const handleFileUpload = useCallback((file: File) => {
    const reader = new FileReader();
    reader.onload = (e) => {
      try {
        const data = new Uint8Array(e.target?.result as ArrayBuffer);
        const workbook = XLSX.read(data, { type: 'array' });
        const sheetName = workbook.SheetNames[0];
        const worksheet = workbook.Sheets[sheetName];
        const jsonData = XLSX.utils.sheet_to_json(worksheet);

        const parsedKeywords: KeywordData[] = (jsonData as Record<string, unknown>[]) .map(row => {
          // Handle SEMrush and other common column naming conventions
          const keyword = (row.Keyword || row.keyword || row.KEYWORD || row.query || row.Query || row['Query'] || '') as string;
          const position = parseInt(
            (row.Position || row.position || row.POSITION || row.rank || row.Rank || row['Avg. Position'] || '0') as string
          );
          const searchVolume = parseInt(
            (row['Search Volume'] ||
              row['search volume'] ||
              row.Volume ||
              row.volume ||
              row['search_volume'] ||
              row['Monthly Search Volume'] ||
              row['Avg. Monthly Searches'] ||
              '0') as string
          );
          const currentTraffic =
            parseFloat(
              (row.Traffic ||
                row.traffic ||
                row.TRAFFIC ||
                row['Current Traffic'] ||
                row['current traffic'] ||
                row['Est. Traffic'] ||
                row['Estimated Traffic'] ||
                row['Monthly Traffic'] ||
                '0') as string
            ) || undefined;

          return {
            keyword: String(keyword),
            position: isNaN(position) ? 0 : position,
            searchVolume: isNaN(searchVolume) ? 0 : searchVolume,
            currentTraffic
          };
        }).filter(k => k.keyword && k.position > 0 && k.searchVolume > 0);

        setKeywords(parsedKeywords);
      } catch (error) {
        console.error('File parsing error:', error);
        alert('Error parsing file. Please ensure it\'s a valid SEMrush export file (XLSX or CSV) with keyword data including columns for Keyword, Position, and Search Volume.');
      }
    };
    reader.readAsArrayBuffer(file);
  }, []);

  const handleDrop = useCallback((e: React.DragEvent) => {
    e.preventDefault();
    setIsDragActive(false);
    const files = Array.from(e.dataTransfer.files);
    if (files.length > 0) {
      handleFileUpload(files[0]);
    }
  }, [handleFileUpload]);

  const handleDragOver = useCallback((e: React.DragEvent) => {
    e.preventDefault();
    setIsDragActive(true);
  }, []);

  const handleDragLeave = useCallback((e: React.DragEvent) => {
    e.preventDefault();
    setIsDragActive(false);
  }, []);

<<<<<<< HEAD
  const positionToBucket = useCallback((position: number): Bucket => {
    if (position <= 3) return 'B13';
    if (position <= 6) return 'B46';
    if (position <= 10) return 'B710';
    if (position <= 20) return 'B1120';
    return 'B21P';
  }, []);

  const calculateBucketCTR = useCallback(
    (bucket: Bucket): number => bucketCtr[bucket] * (1 + upliftCtr / 100),
    [bucketCtr, upliftCtr]
  );
=======
  const calculateCTR = useCallback((position: number, applyUplift = false): number => {
    const baseCtr = ctrValues[position] || (position > 20 ? 0.1 : DEFAULT_CTR_VALUES[position] || 0.5);
    const ctr = applyUplift ? baseCtr * (1 + upliftCtr / 100) : baseCtr;
    return Math.min(100, ctr);
  }, [ctrValues, upliftCtr]);
>>>>>>> 13e7e042

  const processedKeywords = useMemo((): ProcessedKeyword[] => {
    const p1120 = Math.max(
      0,
      100 - probMatrix.p13 - probMatrix.p46 - probMatrix.p710 - probMatrix.pstay
    );

    return keywords
      .filter(k => k.searchVolume >= minSearchVolume && k.position <= maxPosition)
      .map(keyword => {
<<<<<<< HEAD
        const currentBucket = positionToBucket(keyword.position);
        const currentCtr = calculateBucketCTR(currentBucket);
        const estimatedCurrentTraffic =
          keyword.currentTraffic || keyword.searchVolume * currentCtr / 100;

        const trafficB13 = keyword.searchVolume * calculateBucketCTR('B13') / 100;
        const trafficB46 = keyword.searchVolume * calculateBucketCTR('B46') / 100;
        const trafficB710 = keyword.searchVolume * calculateBucketCTR('B710') / 100;
        const trafficB1120 = keyword.searchVolume * calculateBucketCTR('B1120') / 100;

        const expectedCtr =
          (probMatrix.p13 / 100) * calculateBucketCTR('B13') +
          (probMatrix.p46 / 100) * calculateBucketCTR('B46') +
          (probMatrix.p710 / 100) * calculateBucketCTR('B710') +
          (p1120 / 100) * calculateBucketCTR('B1120') +
          (probMatrix.pstay / 100) * currentCtr;
        const expectedTraffic = keyword.searchVolume * expectedCtr / 100;
=======
        const currentCtr = calculateCTR(keyword.position, false);
        const estimatedCurrentTraffic = keyword.currentTraffic || (keyword.searchVolume * currentCtr / 100);

        const trafficPosition3 = keyword.searchVolume * calculateCTR(3, true) / 100;
        const trafficPosition2 = keyword.searchVolume * calculateCTR(2, true) / 100;
        const trafficPosition1 = keyword.searchVolume * calculateCTR(1, true) / 100;

        const effortScale = effort === 0 ? 0.85 : effort === 2 ? 1.15 : 1;
        const scaled = {
          toPos3: BASE_IMPROVEMENT_PROBABILITIES.toPos3 * effortScale,
          toPos2: BASE_IMPROVEMENT_PROBABILITIES.toPos2 * effortScale,
          toPos1: BASE_IMPROVEMENT_PROBABILITIES.toPos1 * effortScale,
          stay: BASE_IMPROVEMENT_PROBABILITIES.stay
        };
        const totalProb = scaled.toPos3 + scaled.toPos2 + scaled.toPos1 + scaled.stay;
        const probTo3 = scaled.toPos3 / totalProb;
        const probTo2 = scaled.toPos2 / totalProb;
        const probTo1 = scaled.toPos1 / totalProb;
        const probStay = scaled.stay / totalProb;

        const expectedTraffic =
          probStay * estimatedCurrentTraffic +
          probTo3 * trafficPosition3 +
          probTo2 * trafficPosition2 +
          probTo1 * trafficPosition1;
        const expectedGain = expectedTraffic - estimatedCurrentTraffic;
>>>>>>> 13e7e042

        return {
          ...keyword,
          estimatedCurrentTraffic,
<<<<<<< HEAD
          trafficB13,
          trafficB46,
          trafficB710,
          trafficB1120,
          gainB13: trafficB13 - estimatedCurrentTraffic,
          gainB46: trafficB46 - estimatedCurrentTraffic,
          gainB710: trafficB710 - estimatedCurrentTraffic,
          gainB1120: trafficB1120 - estimatedCurrentTraffic,
          expectedTraffic,
          gainExpected: expectedTraffic - estimatedCurrentTraffic
        };
      });
  }, [
    keywords,
    minSearchVolume,
    maxPosition,
    positionToBucket,
    calculateBucketCTR,
    probMatrix
  ]);

  const summary = useMemo(() => {
    const totalCurrentTraffic = processedKeywords.reduce(
      (sum, k) => sum + k.estimatedCurrentTraffic,
      0
    );
    const totalExpectedTraffic = processedKeywords.reduce(
      (sum, k) => sum + k.expectedTraffic,
      0
    );
    const totalGain = totalExpectedTraffic - totalCurrentTraffic;
=======
          trafficPosition3,
          trafficPosition2,
          trafficPosition1,
          gainPosition3: trafficPosition3 - estimatedCurrentTraffic,
          gainPosition2: trafficPosition2 - estimatedCurrentTraffic,
          gainPosition1: trafficPosition1 - estimatedCurrentTraffic,
          probStay,
          probTo3,
          probTo2,
          probTo1,
          expectedTraffic,
          expectedGain
        };
      });
  }, [keywords, minSearchVolume, maxPosition, calculateCTR, effort]);

  const summary = useMemo(() => {
    const totalCurrentTraffic = processedKeywords.reduce((sum, k) => sum + k.estimatedCurrentTraffic, 0);
    const totalGainPosition3 = processedKeywords.reduce((sum, k) => sum + Math.max(0, k.gainPosition3), 0);
    const totalGainPosition1 = processedKeywords.reduce((sum, k) => sum + Math.max(0, k.gainPosition1), 0);
    const totalExpectedTraffic = processedKeywords.reduce((sum, k) => sum + k.expectedTraffic, 0);
    const totalExpectedGain = totalExpectedTraffic - totalCurrentTraffic;
>>>>>>> 13e7e042

    // Chart data for traffic potential
    const chartData = [
      {
        name: 'Current',
        traffic: Math.round(totalCurrentTraffic),
        fill: '#3B82F6'
      },
      {
        name: 'Expected',
        traffic: Math.round(totalExpectedTraffic),
        fill: '#10B981'
      }
    ];

    // Position distribution data
    const positionDistribution = processedKeywords.reduce((acc, keyword) => {
      const posRange = keyword.position <= 3 ? '1-3' :
                     keyword.position <= 10 ? '4-10' :
                     keyword.position <= 20 ? '11-20' :
                     keyword.position <= 50 ? '21-50' : '50+';
      acc[posRange] = (acc[posRange] || 0) + 1;
      return acc;
    }, {} as { [key: string]: number });

    const positionChartData = Object.entries(positionDistribution).map(
      ([range, count]) => ({
        name: `Position ${range}`,
        value: count,
        fill:
          range === '1-3'
            ? '#10B981'
            : range === '4-10'
            ? '#F59E0B'
            : range === '11-20'
            ? '#EF4444'
            : '#6B7280'
      })
    );

    // Top opportunities (highest potential gain)
    const topOpportunities = processedKeywords
      .filter(k => k.gainExpected > 0)
      .sort((a, b) => b.gainExpected - a.gainExpected)
      .slice(0, 10)
      .map(k => ({
        keyword:
          k.keyword.length > 25 ? k.keyword.substring(0, 25) + '...' : k.keyword,
        current: Math.round(k.estimatedCurrentTraffic),
        potential: Math.round(k.expectedTraffic),
        gain: Math.round(k.gainExpected)
      }));

<<<<<<< HEAD
    return {
      totalCurrentTraffic,
      totalExpectedTraffic,
      totalGain,
=======
    return { 
      totalCurrentTraffic, 
      totalGainPosition3,
      totalGainPosition1,
      totalExpectedTraffic,
      totalExpectedGain,
>>>>>>> 13e7e042
      chartData,
      positionChartData,
      topOpportunities
    };
  }, [processedKeywords]);

  const handleReset = () => {
    setBucketCtr(DEFAULT_BUCKET_CTR);
    setProbMatrix({ p13: 5, p46: 15, p710: 30, pstay: 20 });
    setUpliftCtr(0);
    setMinSearchVolume(10);
    setMaxPosition(50);
    setEffort(1);
    setInputValues({
      minSearchVolume: '10',
      maxPosition: '50',
      upliftCtr: '0',
      effort: '1'
    });
  };

  const exportToExcel = () => {
    if (processedKeywords.length === 0) {
      alert('No data to export');
      return;
    }

    const exportData = processedKeywords.map(k => ({
      Keyword: k.keyword,
      'Current Position': k.position,
      'Search Volume': k.searchVolume,
      'Current Traffic': Math.round(k.estimatedCurrentTraffic * 100) / 100,
<<<<<<< HEAD
      'Traffic B13': Math.round(k.trafficB13 * 100) / 100,
      'Traffic B46': Math.round(k.trafficB46 * 100) / 100,
      'Traffic B710': Math.round(k.trafficB710 * 100) / 100,
      'Traffic B1120': Math.round(k.trafficB1120 * 100) / 100,
      'Gain B13': Math.round(k.gainB13 * 100) / 100,
      'Gain B46': Math.round(k.gainB46 * 100) / 100,
      'Gain B710': Math.round(k.gainB710 * 100) / 100,
      'Gain B1120': Math.round(k.gainB1120 * 100) / 100,
      'Expected Traffic': Math.round(k.expectedTraffic * 100) / 100,
      'Expected Gain': Math.round(k.gainExpected * 100) / 100
=======
      'Traffic at Position 3': Math.round(k.trafficPosition3 * 100) / 100,
      'Traffic at Position 2': Math.round(k.trafficPosition2 * 100) / 100,
      'Traffic at Position 1': Math.round(k.trafficPosition1 * 100) / 100,
      'Gain to Position 3': Math.round(k.gainPosition3 * 100) / 100,
      'Gain to Position 2': Math.round(k.gainPosition2 * 100) / 100,
      'Gain to Position 1': Math.round(k.gainPosition1 * 100) / 100,
      'Expected Traffic': Math.round(k.expectedTraffic * 100) / 100,
      'Expected Gain': Math.round(k.expectedGain * 100) / 100
>>>>>>> 13e7e042
    }));

    const ws = XLSX.utils.json_to_sheet(exportData);
    const wb = XLSX.utils.book_new();
    XLSX.utils.book_append_sheet(wb, ws, 'Keyword Analysis');
    XLSX.writeFile(wb, 'keyword-analysis.xlsx');
  };

  return (
    <div className="min-h-screen bg-gray-50 p-6">
      <div className="max-w-7xl mx-auto space-y-8">
        {/* Header */}
        <div className="text-center">
          <h1 className="text-4xl font-bold text-gray-900 mb-2">SEMrush Keyword Analyzer</h1>
          <p className="text-gray-600">Upload your keyword data and analyze traffic potential</p>
        </div>

        {/* File Upload Section */}
        <div className="bg-white rounded-lg shadow-md p-6">
          <h2 className="text-2xl font-semibold text-gray-900 mb-4 flex items-center">
            <Upload className="mr-2" size={24} />
            File Upload
          </h2>
          <div
            className={`border-2 border-dashed rounded-lg p-8 text-center transition-colors ${
              isDragActive ? 'border-blue-400 bg-blue-50' : 'border-gray-300'
            }`}
            onDrop={handleDrop}
            onDragOver={handleDragOver}
            onDragLeave={handleDragLeave}
          >
            <Upload className="mx-auto text-gray-400 mb-4" size={48} />
            <p className="text-lg text-gray-600 mb-2">
              Drag and drop your SEMrush keyword export file here
            </p>
            <p className="text-sm text-gray-500 mb-4">
              Supported formats: XLSX, CSV (SEMrush Organic Research exports)
            </p>
            <input
              type="file"
              accept=".xlsx,.xls,.csv"
              onChange={(e) => {
                if (e.target.files?.[0]) {
                  handleFileUpload(e.target.files[0]);
                }
              }}
              className="hidden"
              id="file-input"
            />
            <label
              htmlFor="file-input"
              className="inline-flex items-center px-4 py-2 border border-gray-300 rounded-md shadow-sm text-sm font-medium text-gray-700 bg-white hover:bg-gray-50 cursor-pointer transition-colors"
            >
              Choose File
            </label>
          </div>
          {keywords.length > 0 && (
            <p className="mt-4 text-green-600 font-medium">
              ✓ Successfully loaded {keywords.length} keywords from SEMrush export
            </p>
          )}
        </div>

        {keywords.length > 0 && (
          <>
            {/* Filters and Parameters */}
            <div className="bg-white rounded-lg shadow-md p-6">
              <div className="flex justify-between items-center mb-6">
                <h2 className="text-2xl font-semibold text-gray-900 flex items-center">
                  <Search className="mr-2" size={24} />
                  Filters & Parameters
                </h2>
                <button
                  onClick={handleReset}
                  className="inline-flex items-center px-4 py-2 border border-gray-300 rounded-md shadow-sm text-sm font-medium text-gray-700 bg-white hover:bg-gray-50 transition-colors"
                >
                  <RotateCcw className="mr-2" size={16} />
                  Reset to Defaults
                </button>
              </div>
              
              <div className="grid md:grid-cols-4 gap-6">
                <div>
                  <label className="block text-sm font-medium text-gray-700 mb-2">
                    Minimum Search Volume
                  </label>
                  <input
                    type="number"
                    value={inputValues.minSearchVolume}
                    onChange={(e) => {
                      const value = e.target.value;
                      setInputValues(prev => ({ ...prev, minSearchVolume: value }));
                      const numValue = parseInt(value);
                      if (!isNaN(numValue) && numValue >= 0) {
                        setMinSearchVolume(numValue);
                      }
                    }}
                    onBlur={(e) => {
                      const value = e.target.value;
                      if (value === '' || isNaN(parseInt(value))) {
                        setInputValues(prev => ({ ...prev, minSearchVolume: '10' }));
                        setMinSearchVolume(10);
                      }
                    }}
                    className="w-full px-3 py-2 border border-gray-300 rounded-md shadow-sm focus:ring-blue-500 focus:border-blue-500"
                  />
                </div>
                
                <div>
                  <label className="block text-sm font-medium text-gray-700 mb-2">
                    Maximum Position
                  </label>
                  <input
                    type="number"
                    min="1"
                    value={inputValues.maxPosition}
                    onChange={(e) => {
                      const value = e.target.value;
                      setInputValues(prev => ({ ...prev, maxPosition: value }));
                      const numValue = parseInt(value);
                      if (!isNaN(numValue) && numValue >= 1) {
                        setMaxPosition(numValue);
                      }
                    }}
                    onBlur={(e) => {
                      const value = e.target.value;
                      if (value === '' || isNaN(parseInt(value)) || parseInt(value) < 1) {
                        setInputValues(prev => ({ ...prev, maxPosition: '50' }));
                        setMaxPosition(50);
                      }
                    }}
                    className="w-full px-3 py-2 border border-gray-300 rounded-md shadow-sm focus:ring-blue-500 focus:border-blue-500"
                  />
                </div>
                
                <div>
                  <label className="block text-sm font-medium text-gray-700 mb-2">
                    Uplift CTR (%)
                  </label>
                  <input
                    type="number"
                    max="100"
                    value={inputValues.upliftCtr}
                    onChange={(e) => {
                      const value = e.target.value;
                      setInputValues(prev => ({ ...prev, upliftCtr: value }));
                      const numValue = Math.min(100, parseFloat(value));
                      if (!isNaN(numValue)) {
                        setUpliftCtr(numValue);
                      }
                    }}
                    onBlur={(e) => {
                      const value = e.target.value;
                      if (value === '' || isNaN(parseFloat(value))) {
                        setInputValues(prev => ({ ...prev, upliftCtr: '0' }));
                        setUpliftCtr(0);
                      }
                    }}
                    className="w-full px-3 py-2 border border-gray-300 rounded-md shadow-sm focus:ring-blue-500 focus:border-blue-500"
                  />
                </div>

                <div>
                  <label className="block text-sm font-medium text-gray-700 mb-2">
                    Effort Level
                  </label>
                  <input
                    type="range"
                    min="0"
                    max="2"
                    step="1"
                    value={effort}
                    onChange={(e) => {
                      const val = e.target.value;
                      setEffort(parseInt(val));
                      setInputValues(prev => ({ ...prev, effort: val }));
                    }}
                    className="w-full"
                  />
                  <div className="flex justify-between text-xs text-gray-600 mt-1">
                    <span>Low</span>
                    <span>Medium</span>
                    <span>High</span>
                  </div>
                </div>
              </div>
            </div>

            {/* CTR Editor */}
            <div className="bg-white rounded-lg shadow-md p-6">
              <h2 className="text-2xl font-semibold text-gray-900 mb-6 flex items-center">
                <Target className="mr-2" size={24} />
                CTR by Bucket (%)
              </h2>
              <div className="grid grid-cols-2 md:grid-cols-5 gap-4">
                {(['B13', 'B46', 'B710', 'B1120', 'B21P'] as Bucket[]).map(bucket => (
                  <div key={bucket} className="text-center">
                    <label className="block text-xs font-medium text-gray-600 mb-1">
                      {BUCKET_LABELS[bucket]}
                    </label>
                    <input
                      type="number"
                      step="0.1"
                      value={bucketCtr[bucket]}
                      onChange={(e) => {
                        const newValue = parseFloat(e.target.value) || 0;
                        setBucketCtr(prev => ({ ...prev, [bucket]: newValue }));
                      }}
                      className="w-full px-2 py-1 text-xs border border-gray-300 rounded focus:ring-blue-500 focus:border-blue-500"
                    />
                    <div className="text-xs text-gray-500 mt-1">
<<<<<<< HEAD
                      {calculateBucketCTR(bucket).toFixed(1)}%
=======
                      {Math.min(100, (ctrValues[position] || 0) * (1 + upliftCtr / 100)).toFixed(1)}%
>>>>>>> 13e7e042
                    </div>
                  </div>
                ))}
              </div>
            </div>

            {/* Probability Matrix */}
            <div className="bg-white rounded-lg shadow-md p-6">
              <h2 className="text-2xl font-semibold text-gray-900 mb-6">Probability Matrix (%)</h2>
              <div className="grid grid-cols-2 md:grid-cols-5 gap-4">
                {(['p13', 'p46', 'p710', 'pstay'] as const).map(key => (
                  <div key={key} className="text-center">
                    <label className="block text-xs font-medium text-gray-600 mb-1">
                      {key.toUpperCase()}
                    </label>
                    <input
                      type="number"
                      step="0.1"
                      value={probMatrix[key]}
                      onChange={e => {
                        const newValue = parseFloat(e.target.value) || 0;
                        setProbMatrix(prev => ({ ...prev, [key]: newValue }));
                      }}
                      className="w-full px-2 py-1 text-xs border border-gray-300 rounded focus:ring-blue-500 focus:border-blue-500"
                    />
                  </div>
                ))}
                <div className="text-center">
                  <label className="block text-xs font-medium text-gray-600 mb-1">p1120</label>
                  <div className="px-2 py-1 text-xs border border-gray-200 rounded bg-gray-50">
                    {(
                      Math.max(
                        0,
                        100 -
                          probMatrix.p13 -
                          probMatrix.p46 -
                          probMatrix.p710 -
                          probMatrix.pstay
                      ) || 0
                    ).toFixed(1)}
                  </div>
                </div>
              </div>
            </div>

            {/* Summary and Results */}
            <div className="bg-white rounded-lg shadow-md p-6">
              <div className="flex justify-between items-center mb-6">
                <h2 className="text-2xl font-semibold text-gray-900 flex items-center">
                  <TrendingUp className="mr-2" size={24} />
                  Analysis Results
                </h2>
                <button
                  onClick={exportToExcel}
                  className="inline-flex items-center px-6 py-3 border border-transparent rounded-md shadow-sm text-sm font-medium text-white bg-green-600 hover:bg-green-700 transition-colors"
                >
                  <Download className="mr-2" size={16} />
                  Export to Excel
                </button>
              </div>

              {/* Summary Cards */}
              <div className="grid md:grid-cols-4 gap-6 mb-8">
                <div className="bg-blue-50 rounded-lg p-6 border border-blue-200">
                  <h3 className="text-lg font-semibold text-blue-900 mb-2">Current Traffic</h3>
                  <p className="text-3xl font-bold text-blue-700">
                    {Math.round(summary.totalCurrentTraffic).toLocaleString()}
                  </p>
                  <p className="text-sm text-blue-600 mt-1">Monthly visits</p>
                </div>

                <div className="bg-green-50 rounded-lg p-6 border border-green-200">
                  <h3 className="text-lg font-semibold text-green-900 mb-2">Expected Traffic</h3>
                  <p className="text-3xl font-bold text-green-700">
                    {Math.round(summary.totalExpectedTraffic).toLocaleString()}
                  </p>
                  <p className="text-sm text-green-600 mt-1">Monthly visits</p>
                </div>

                <div className="bg-purple-50 rounded-lg p-6 border border-purple-200">
                  <h3 className="text-lg font-semibold text-purple-900 mb-2">Total Gain</h3>
                  <p className="text-3xl font-bold text-purple-700">
                    {Math.round(summary.totalGain).toLocaleString()}
                  </p>
                  <p className="text-sm text-purple-600 mt-1">Additional monthly visits</p>
                </div>

                <div className="bg-yellow-50 rounded-lg p-6 border border-yellow-200">
                  <h3 className="text-lg font-semibold text-yellow-900 mb-2">Expected Gain</h3>
                  <p className="text-3xl font-bold text-yellow-700">
                    +{Math.round(summary.totalExpectedGain).toLocaleString()}
                  </p>
                  <p className="text-sm text-yellow-600 mt-1">Weighted by effort</p>
                </div>
              </div>

              {/* Data Table */}
              <div className="overflow-x-auto">
                <div className="text-sm text-gray-600 mb-4">
                  Showing {processedKeywords.length} keywords (filtered from {keywords.length} total)
                </div>
                <table className="min-w-full divide-y divide-gray-200">
                  <thead className="bg-gray-50">
                    <tr>
                      <th className="px-6 py-3 text-left text-xs font-medium text-gray-500 uppercase tracking-wider">
                        Keyword
                      </th>
                      <th className="px-6 py-3 text-left text-xs font-medium text-gray-500 uppercase tracking-wider">
                        Position
                      </th>
                      <th className="px-6 py-3 text-left text-xs font-medium text-gray-500 uppercase tracking-wider">
                        Search Volume
                      </th>
                      <th className="px-6 py-3 text-left text-xs font-medium text-gray-500 uppercase tracking-wider">
                        Current Traffic
                      </th>
                      <th className="px-6 py-3 text-left text-xs font-medium text-gray-500 uppercase tracking-wider">
                        Traffic B13
                      </th>
                      <th className="px-6 py-3 text-left text-xs font-medium text-gray-500 uppercase tracking-wider">
                        Gain B13
                      </th>
                      <th className="px-6 py-3 text-left text-xs font-medium text-gray-500 uppercase tracking-wider">
                        Traffic B46
                      </th>
                      <th className="px-6 py-3 text-left text-xs font-medium text-gray-500 uppercase tracking-wider">
                        Gain B46
                      </th>
                      <th className="px-6 py-3 text-left text-xs font-medium text-gray-500 uppercase tracking-wider">
                        Traffic B710
                      </th>
                      <th className="px-6 py-3 text-left text-xs font-medium text-gray-500 uppercase tracking-wider">
                        Gain B710
                      </th>
                      <th className="px-6 py-3 text-left text-xs font-medium text-gray-500 uppercase tracking-wider">
                        Traffic B1120
                      </th>
                      <th className="px-6 py-3 text-left text-xs font-medium text-gray-500 uppercase tracking-wider">
                        Gain B1120
                      </th>
                      <th className="px-6 py-3 text-left text-xs font-medium text-gray-500 uppercase tracking-wider">
                        Expected Traffic
                      </th>
                      <th className="px-6 py-3 text-left text-xs font-medium text-gray-500 uppercase tracking-wider">
                        Expected Gain
                      </th>
                      <th className="px-6 py-3 text-left text-xs font-medium text-gray-500 uppercase tracking-wider">
                        Expected Traffic
                      </th>
                      <th className="px-6 py-3 text-left text-xs font-medium text-gray-500 uppercase tracking-wider">
                        Expected Gain
                      </th>
                    </tr>
                  </thead>
                  <tbody className="bg-white divide-y divide-gray-200">
                    {processedKeywords.map((keyword, index) => (
                      <tr key={index} className="hover:bg-gray-50">
                        <td className="px-6 py-4 whitespace-nowrap text-sm font-medium text-gray-900">
                          {keyword.keyword}
                        </td>
                        <td className="px-6 py-4 whitespace-nowrap text-sm text-gray-500">
                          {keyword.position}
                        </td>
                        <td className="px-6 py-4 whitespace-nowrap text-sm text-gray-500">
                          {keyword.searchVolume.toLocaleString()}
                        </td>
                        <td className="px-6 py-4 whitespace-nowrap text-sm text-gray-900">
                          {Math.round(keyword.estimatedCurrentTraffic)}
                        </td>
                        <td className="px-6 py-4 whitespace-nowrap text-sm text-blue-600">
                          {Math.round(keyword.trafficB13)}
                        </td>
                        <td className="px-6 py-4 whitespace-nowrap text-sm">
                          <span className={`font-medium ${keyword.gainB13 > 0 ? 'text-green-600' : 'text-red-600'}`}>
                            {keyword.gainB13 > 0 ? '+' : ''}{Math.round(keyword.gainB13)}
                          </span>
                        </td>
                        <td className="px-6 py-4 whitespace-nowrap text-sm text-blue-600">
                          {Math.round(keyword.trafficB46)}
                        </td>
                        <td className="px-6 py-4 whitespace-nowrap text-sm">
                          <span className={`font-medium ${keyword.gainB46 > 0 ? 'text-green-600' : 'text-red-600'}`}>
                            {keyword.gainB46 > 0 ? '+' : ''}{Math.round(keyword.gainB46)}
                          </span>
                        </td>
                        <td className="px-6 py-4 whitespace-nowrap text-sm text-blue-600">
                          {Math.round(keyword.trafficB710)}
                        </td>
                        <td className="px-6 py-4 whitespace-nowrap text-sm">
                          <span className={`font-medium ${keyword.gainB710 > 0 ? 'text-green-600' : 'text-red-600'}`}>
                            {keyword.gainB710 > 0 ? '+' : ''}{Math.round(keyword.gainB710)}
                          </span>
                        </td>
                        <td className="px-6 py-4 whitespace-nowrap text-sm text-blue-600">
                          {Math.round(keyword.trafficB1120)}
                        </td>
                        <td className="px-6 py-4 whitespace-nowrap text-sm">
                          <span className={`font-medium ${keyword.gainB1120 > 0 ? 'text-green-600' : 'text-red-600'}`}>
                            {keyword.gainB1120 > 0 ? '+' : ''}{Math.round(keyword.gainB1120)}
                          </span>
                        </td>
                        <td className="px-6 py-4 whitespace-nowrap text-sm text-blue-600">
                          {Math.round(keyword.expectedTraffic)}
                        </td>
                        <td className="px-6 py-4 whitespace-nowrap text-sm">
                          <span className={`font-medium ${keyword.gainExpected > 0 ? 'text-green-600' : 'text-red-600'}`}>
                            {keyword.gainExpected > 0 ? '+' : ''}{Math.round(keyword.gainExpected)}
                          </span>
                        </td>
                        <td className="px-6 py-4 whitespace-nowrap text-sm text-purple-600">
                          {Math.round(keyword.expectedTraffic)}
                        </td>
                        <td className="px-6 py-4 whitespace-nowrap text-sm">
                          <span className={`font-medium ${keyword.expectedGain > 0 ? 'text-green-600' : 'text-red-600'}`}>
                            {keyword.expectedGain > 0 ? '+' : ''}{Math.round(keyword.expectedGain)}
                          </span>
                        </td>
                      </tr>
                    ))}
                  </tbody>
                </table>
              </div>
            </div>
          </>
        )}
      </div>
    </div>
  );
}

export default App;<|MERGE_RESOLUTION|>--- conflicted
+++ resolved
@@ -11,18 +11,6 @@
 
 interface ProcessedKeyword extends KeywordData {
   estimatedCurrentTraffic: number;
-<<<<<<< HEAD
-  trafficB13: number;
-  trafficB46: number;
-  trafficB710: number;
-  trafficB1120: number;
-  gainB13: number;
-  gainB46: number;
-  gainB710: number;
-  gainB1120: number;
-  expectedTraffic: number;
-  gainExpected: number;
-=======
   trafficPosition3: number;
   trafficPosition2: number;
   trafficPosition1: number;
@@ -35,28 +23,30 @@
   probTo1: number;
   expectedTraffic: number;
   expectedGain: number;
->>>>>>> 13e7e042
 }
 
-type Bucket = 'B13' | 'B46' | 'B710' | 'B1120' | 'B21P';
-
-// Default CTR values per bucket (positions: 1-3,4-6,7-10,11-20,21+)
-const DEFAULT_BUCKET_CTR: Record<Bucket, number> = {
-  B13: (28.5 + 15.7 + 11.0) / 3, // average of positions 1-3
-  B46: (8.0 + 6.1 + 4.8) / 3,
-  B710: (3.8 + 3.0 + 2.5 + 2.1) / 4,
-  B1120:
-    (1.8 + 1.5 + 1.3 + 1.1 + 1.0 + 0.9 + 0.8 + 0.7 + 0.6 + 0.5) /
-    10,
-  B21P: 0.1
-};
-
-const BUCKET_LABELS: Record<Bucket, string> = {
-  B13: 'Pos 1-3',
-  B46: 'Pos 4-6',
-  B710: 'Pos 7-10',
-  B1120: 'Pos 11-20',
-  B21P: 'Pos 21+'
+// Default CTR values per position
+const DEFAULT_CTR_VALUES: { [key: number]: number } = {
+  1: 28.5,
+  2: 15.7,
+  3: 11.0,
+  4: 8.0,
+  5: 6.1,
+  6: 4.8,
+  7: 3.8,
+  8: 3.0,
+  9: 2.5,
+  10: 2.1,
+  11: 1.8,
+  12: 1.5,
+  13: 1.3,
+  14: 1.1,
+  15: 1.0,
+  16: 0.9,
+  17: 0.8,
+  18: 0.7,
+  19: 0.6,
+  20: 0.5
 };
 
 // Baseline probabilities for ranking outcomes
@@ -69,13 +59,7 @@
 
 function App() {
   const [keywords, setKeywords] = useState<KeywordData[]>([]);
-  const [bucketCtr, setBucketCtr] = useState<Record<Bucket, number>>(DEFAULT_BUCKET_CTR);
-  const [probMatrix, setProbMatrix] = useState({
-    p13: 5,
-    p46: 15,
-    p710: 30,
-    pstay: 20
-  });
+  const [ctrValues, setCtrValues] = useState<{ [key: number]: number }>(DEFAULT_CTR_VALUES);
   const [upliftCtr, setUpliftCtr] = useState<number>(0);
   const [minSearchVolume, setMinSearchVolume] = useState<number>(10);
   const [maxPosition, setMaxPosition] = useState<number>(50);
@@ -98,7 +82,7 @@
         const worksheet = workbook.Sheets[sheetName];
         const jsonData = XLSX.utils.sheet_to_json(worksheet);
 
-        const parsedKeywords: KeywordData[] = (jsonData as Record<string, unknown>[]) .map(row => {
+        const parsedKeywords: KeywordData[] = (jsonData as Record<string, unknown>[]).map(row => {
           // Handle SEMrush and other common column naming conventions
           const keyword = (row.Keyword || row.keyword || row.KEYWORD || row.query || row.Query || row['Query'] || '') as string;
           const position = parseInt(
@@ -163,55 +147,16 @@
     setIsDragActive(false);
   }, []);
 
-<<<<<<< HEAD
-  const positionToBucket = useCallback((position: number): Bucket => {
-    if (position <= 3) return 'B13';
-    if (position <= 6) return 'B46';
-    if (position <= 10) return 'B710';
-    if (position <= 20) return 'B1120';
-    return 'B21P';
-  }, []);
-
-  const calculateBucketCTR = useCallback(
-    (bucket: Bucket): number => bucketCtr[bucket] * (1 + upliftCtr / 100),
-    [bucketCtr, upliftCtr]
-  );
-=======
   const calculateCTR = useCallback((position: number, applyUplift = false): number => {
     const baseCtr = ctrValues[position] || (position > 20 ? 0.1 : DEFAULT_CTR_VALUES[position] || 0.5);
     const ctr = applyUplift ? baseCtr * (1 + upliftCtr / 100) : baseCtr;
     return Math.min(100, ctr);
   }, [ctrValues, upliftCtr]);
->>>>>>> 13e7e042
 
   const processedKeywords = useMemo((): ProcessedKeyword[] => {
-    const p1120 = Math.max(
-      0,
-      100 - probMatrix.p13 - probMatrix.p46 - probMatrix.p710 - probMatrix.pstay
-    );
-
     return keywords
       .filter(k => k.searchVolume >= minSearchVolume && k.position <= maxPosition)
       .map(keyword => {
-<<<<<<< HEAD
-        const currentBucket = positionToBucket(keyword.position);
-        const currentCtr = calculateBucketCTR(currentBucket);
-        const estimatedCurrentTraffic =
-          keyword.currentTraffic || keyword.searchVolume * currentCtr / 100;
-
-        const trafficB13 = keyword.searchVolume * calculateBucketCTR('B13') / 100;
-        const trafficB46 = keyword.searchVolume * calculateBucketCTR('B46') / 100;
-        const trafficB710 = keyword.searchVolume * calculateBucketCTR('B710') / 100;
-        const trafficB1120 = keyword.searchVolume * calculateBucketCTR('B1120') / 100;
-
-        const expectedCtr =
-          (probMatrix.p13 / 100) * calculateBucketCTR('B13') +
-          (probMatrix.p46 / 100) * calculateBucketCTR('B46') +
-          (probMatrix.p710 / 100) * calculateBucketCTR('B710') +
-          (p1120 / 100) * calculateBucketCTR('B1120') +
-          (probMatrix.pstay / 100) * currentCtr;
-        const expectedTraffic = keyword.searchVolume * expectedCtr / 100;
-=======
         const currentCtr = calculateCTR(keyword.position, false);
         const estimatedCurrentTraffic = keyword.currentTraffic || (keyword.searchVolume * currentCtr / 100);
 
@@ -238,44 +183,10 @@
           probTo2 * trafficPosition2 +
           probTo1 * trafficPosition1;
         const expectedGain = expectedTraffic - estimatedCurrentTraffic;
->>>>>>> 13e7e042
 
         return {
           ...keyword,
           estimatedCurrentTraffic,
-<<<<<<< HEAD
-          trafficB13,
-          trafficB46,
-          trafficB710,
-          trafficB1120,
-          gainB13: trafficB13 - estimatedCurrentTraffic,
-          gainB46: trafficB46 - estimatedCurrentTraffic,
-          gainB710: trafficB710 - estimatedCurrentTraffic,
-          gainB1120: trafficB1120 - estimatedCurrentTraffic,
-          expectedTraffic,
-          gainExpected: expectedTraffic - estimatedCurrentTraffic
-        };
-      });
-  }, [
-    keywords,
-    minSearchVolume,
-    maxPosition,
-    positionToBucket,
-    calculateBucketCTR,
-    probMatrix
-  ]);
-
-  const summary = useMemo(() => {
-    const totalCurrentTraffic = processedKeywords.reduce(
-      (sum, k) => sum + k.estimatedCurrentTraffic,
-      0
-    );
-    const totalExpectedTraffic = processedKeywords.reduce(
-      (sum, k) => sum + k.expectedTraffic,
-      0
-    );
-    const totalGain = totalExpectedTraffic - totalCurrentTraffic;
-=======
           trafficPosition3,
           trafficPosition2,
           trafficPosition1,
@@ -298,7 +209,6 @@
     const totalGainPosition1 = processedKeywords.reduce((sum, k) => sum + Math.max(0, k.gainPosition1), 0);
     const totalExpectedTraffic = processedKeywords.reduce((sum, k) => sum + k.expectedTraffic, 0);
     const totalExpectedGain = totalExpectedTraffic - totalCurrentTraffic;
->>>>>>> 13e7e042
 
     // Chart data for traffic potential
     const chartData = [
@@ -341,30 +251,23 @@
 
     // Top opportunities (highest potential gain)
     const topOpportunities = processedKeywords
-      .filter(k => k.gainExpected > 0)
-      .sort((a, b) => b.gainExpected - a.gainExpected)
+      .filter(k => k.expectedGain > 0)
+      .sort((a, b) => b.expectedGain - a.expectedGain)
       .slice(0, 10)
       .map(k => ({
         keyword:
           k.keyword.length > 25 ? k.keyword.substring(0, 25) + '...' : k.keyword,
         current: Math.round(k.estimatedCurrentTraffic),
         potential: Math.round(k.expectedTraffic),
-        gain: Math.round(k.gainExpected)
+        gain: Math.round(k.expectedGain)
       }));
 
-<<<<<<< HEAD
-    return {
-      totalCurrentTraffic,
-      totalExpectedTraffic,
-      totalGain,
-=======
     return { 
       totalCurrentTraffic, 
       totalGainPosition3,
       totalGainPosition1,
       totalExpectedTraffic,
       totalExpectedGain,
->>>>>>> 13e7e042
       chartData,
       positionChartData,
       topOpportunities
@@ -372,8 +275,7 @@
   }, [processedKeywords]);
 
   const handleReset = () => {
-    setBucketCtr(DEFAULT_BUCKET_CTR);
-    setProbMatrix({ p13: 5, p46: 15, p710: 30, pstay: 20 });
+    setCtrValues(DEFAULT_CTR_VALUES);
     setUpliftCtr(0);
     setMinSearchVolume(10);
     setMaxPosition(50);
@@ -397,18 +299,6 @@
       'Current Position': k.position,
       'Search Volume': k.searchVolume,
       'Current Traffic': Math.round(k.estimatedCurrentTraffic * 100) / 100,
-<<<<<<< HEAD
-      'Traffic B13': Math.round(k.trafficB13 * 100) / 100,
-      'Traffic B46': Math.round(k.trafficB46 * 100) / 100,
-      'Traffic B710': Math.round(k.trafficB710 * 100) / 100,
-      'Traffic B1120': Math.round(k.trafficB1120 * 100) / 100,
-      'Gain B13': Math.round(k.gainB13 * 100) / 100,
-      'Gain B46': Math.round(k.gainB46 * 100) / 100,
-      'Gain B710': Math.round(k.gainB710 * 100) / 100,
-      'Gain B1120': Math.round(k.gainB1120 * 100) / 100,
-      'Expected Traffic': Math.round(k.expectedTraffic * 100) / 100,
-      'Expected Gain': Math.round(k.gainExpected * 100) / 100
-=======
       'Traffic at Position 3': Math.round(k.trafficPosition3 * 100) / 100,
       'Traffic at Position 2': Math.round(k.trafficPosition2 * 100) / 100,
       'Traffic at Position 1': Math.round(k.trafficPosition1 * 100) / 100,
@@ -417,7 +307,6 @@
       'Gain to Position 1': Math.round(k.gainPosition1 * 100) / 100,
       'Expected Traffic': Math.round(k.expectedTraffic * 100) / 100,
       'Expected Gain': Math.round(k.expectedGain * 100) / 100
->>>>>>> 13e7e042
     }));
 
     const ws = XLSX.utils.json_to_sheet(exportData);
@@ -610,72 +499,29 @@
             <div className="bg-white rounded-lg shadow-md p-6">
               <h2 className="text-2xl font-semibold text-gray-900 mb-6 flex items-center">
                 <Target className="mr-2" size={24} />
-                CTR by Bucket (%)
+                CTR by Position (%)
               </h2>
-              <div className="grid grid-cols-2 md:grid-cols-5 gap-4">
-                {(['B13', 'B46', 'B710', 'B1120', 'B21P'] as Bucket[]).map(bucket => (
-                  <div key={bucket} className="text-center">
+              <div className="grid grid-cols-4 md:grid-cols-10 gap-4">
+                {[1, 2, 3, 4, 5, 6, 7, 8, 9, 10, 11, 12, 13, 14, 15, 16, 17, 18, 19, 20].map(position => (
+                  <div key={position} className="text-center">
                     <label className="block text-xs font-medium text-gray-600 mb-1">
-                      {BUCKET_LABELS[bucket]}
+                      Pos {position}
                     </label>
                     <input
                       type="number"
                       step="0.1"
-                      value={bucketCtr[bucket]}
+                      value={ctrValues[position] || 0}
                       onChange={(e) => {
                         const newValue = parseFloat(e.target.value) || 0;
-                        setBucketCtr(prev => ({ ...prev, [bucket]: newValue }));
+                        setCtrValues(prev => ({ ...prev, [position]: newValue }));
                       }}
-                      className="w-full px-2 py-1 text-xs border border-gray-300 rounded focus:ring-blue-500 focus:border-blue-500"
+                      className="w-full px-1 py-1 text-xs border border-gray-300 rounded focus:ring-blue-500 focus:border-blue-500"
                     />
                     <div className="text-xs text-gray-500 mt-1">
-<<<<<<< HEAD
-                      {calculateBucketCTR(bucket).toFixed(1)}%
-=======
                       {Math.min(100, (ctrValues[position] || 0) * (1 + upliftCtr / 100)).toFixed(1)}%
->>>>>>> 13e7e042
                     </div>
                   </div>
                 ))}
-              </div>
-            </div>
-
-            {/* Probability Matrix */}
-            <div className="bg-white rounded-lg shadow-md p-6">
-              <h2 className="text-2xl font-semibold text-gray-900 mb-6">Probability Matrix (%)</h2>
-              <div className="grid grid-cols-2 md:grid-cols-5 gap-4">
-                {(['p13', 'p46', 'p710', 'pstay'] as const).map(key => (
-                  <div key={key} className="text-center">
-                    <label className="block text-xs font-medium text-gray-600 mb-1">
-                      {key.toUpperCase()}
-                    </label>
-                    <input
-                      type="number"
-                      step="0.1"
-                      value={probMatrix[key]}
-                      onChange={e => {
-                        const newValue = parseFloat(e.target.value) || 0;
-                        setProbMatrix(prev => ({ ...prev, [key]: newValue }));
-                      }}
-                      className="w-full px-2 py-1 text-xs border border-gray-300 rounded focus:ring-blue-500 focus:border-blue-500"
-                    />
-                  </div>
-                ))}
-                <div className="text-center">
-                  <label className="block text-xs font-medium text-gray-600 mb-1">p1120</label>
-                  <div className="px-2 py-1 text-xs border border-gray-200 rounded bg-gray-50">
-                    {(
-                      Math.max(
-                        0,
-                        100 -
-                          probMatrix.p13 -
-                          probMatrix.p46 -
-                          probMatrix.p710 -
-                          probMatrix.pstay
-                      ) || 0
-                    ).toFixed(1)}
-                  </div>
-                </div>
               </div>
             </div>
 
@@ -714,9 +560,9 @@
                 </div>
 
                 <div className="bg-purple-50 rounded-lg p-6 border border-purple-200">
-                  <h3 className="text-lg font-semibold text-purple-900 mb-2">Total Gain</h3>
+                  <h3 className="text-lg font-semibold text-purple-900 mb-2">Gain to Position 3</h3>
                   <p className="text-3xl font-bold text-purple-700">
-                    {Math.round(summary.totalGain).toLocaleString()}
+                    +{Math.round(summary.totalGainPosition3).toLocaleString()}
                   </p>
                   <p className="text-sm text-purple-600 mt-1">Additional monthly visits</p>
                 </div>
@@ -751,34 +597,22 @@
                         Current Traffic
                       </th>
                       <th className="px-6 py-3 text-left text-xs font-medium text-gray-500 uppercase tracking-wider">
-                        Traffic B13
-                      </th>
-                      <th className="px-6 py-3 text-left text-xs font-medium text-gray-500 uppercase tracking-wider">
-                        Gain B13
-                      </th>
-                      <th className="px-6 py-3 text-left text-xs font-medium text-gray-500 uppercase tracking-wider">
-                        Traffic B46
-                      </th>
-                      <th className="px-6 py-3 text-left text-xs font-medium text-gray-500 uppercase tracking-wider">
-                        Gain B46
-                      </th>
-                      <th className="px-6 py-3 text-left text-xs font-medium text-gray-500 uppercase tracking-wider">
-                        Traffic B710
-                      </th>
-                      <th className="px-6 py-3 text-left text-xs font-medium text-gray-500 uppercase tracking-wider">
-                        Gain B710
-                      </th>
-                      <th className="px-6 py-3 text-left text-xs font-medium text-gray-500 uppercase tracking-wider">
-                        Traffic B1120
-                      </th>
-                      <th className="px-6 py-3 text-left text-xs font-medium text-gray-500 uppercase tracking-wider">
-                        Gain B1120
-                      </th>
-                      <th className="px-6 py-3 text-left text-xs font-medium text-gray-500 uppercase tracking-wider">
-                        Expected Traffic
-                      </th>
-                      <th className="px-6 py-3 text-left text-xs font-medium text-gray-500 uppercase tracking-wider">
-                        Expected Gain
+                        Traffic at Pos 3
+                      </th>
+                      <th className="px-6 py-3 text-left text-xs font-medium text-gray-500 uppercase tracking-wider">
+                        Gain to Pos 3
+                      </th>
+                      <th className="px-6 py-3 text-left text-xs font-medium text-gray-500 uppercase tracking-wider">
+                        Traffic at Pos 2
+                      </th>
+                      <th className="px-6 py-3 text-left text-xs font-medium text-gray-500 uppercase tracking-wider">
+                        Gain to Pos 2
+                      </th>
+                      <th className="px-6 py-3 text-left text-xs font-medium text-gray-500 uppercase tracking-wider">
+                        Traffic at Pos 1
+                      </th>
+                      <th className="px-6 py-3 text-left text-xs font-medium text-gray-500 uppercase tracking-wider">
+                        Gain to Pos 1
                       </th>
                       <th className="px-6 py-3 text-left text-xs font-medium text-gray-500 uppercase tracking-wider">
                         Expected Traffic
@@ -804,43 +638,27 @@
                           {Math.round(keyword.estimatedCurrentTraffic)}
                         </td>
                         <td className="px-6 py-4 whitespace-nowrap text-sm text-blue-600">
-                          {Math.round(keyword.trafficB13)}
+                          {Math.round(keyword.trafficPosition3)}
                         </td>
                         <td className="px-6 py-4 whitespace-nowrap text-sm">
-                          <span className={`font-medium ${keyword.gainB13 > 0 ? 'text-green-600' : 'text-red-600'}`}>
-                            {keyword.gainB13 > 0 ? '+' : ''}{Math.round(keyword.gainB13)}
+                          <span className={`font-medium ${keyword.gainPosition3 > 0 ? 'text-green-600' : 'text-red-600'}`}>
+                            {keyword.gainPosition3 > 0 ? '+' : ''}{Math.round(keyword.gainPosition3)}
                           </span>
                         </td>
                         <td className="px-6 py-4 whitespace-nowrap text-sm text-blue-600">
-                          {Math.round(keyword.trafficB46)}
+                          {Math.round(keyword.trafficPosition2)}
                         </td>
                         <td className="px-6 py-4 whitespace-nowrap text-sm">
-                          <span className={`font-medium ${keyword.gainB46 > 0 ? 'text-green-600' : 'text-red-600'}`}>
-                            {keyword.gainB46 > 0 ? '+' : ''}{Math.round(keyword.gainB46)}
+                          <span className={`font-medium ${keyword.gainPosition2 > 0 ? 'text-green-600' : 'text-red-600'}`}>
+                            {keyword.gainPosition2 > 0 ? '+' : ''}{Math.round(keyword.gainPosition2)}
                           </span>
                         </td>
                         <td className="px-6 py-4 whitespace-nowrap text-sm text-blue-600">
-                          {Math.round(keyword.trafficB710)}
+                          {Math.round(keyword.trafficPosition1)}
                         </td>
                         <td className="px-6 py-4 whitespace-nowrap text-sm">
-                          <span className={`font-medium ${keyword.gainB710 > 0 ? 'text-green-600' : 'text-red-600'}`}>
-                            {keyword.gainB710 > 0 ? '+' : ''}{Math.round(keyword.gainB710)}
-                          </span>
-                        </td>
-                        <td className="px-6 py-4 whitespace-nowrap text-sm text-blue-600">
-                          {Math.round(keyword.trafficB1120)}
-                        </td>
-                        <td className="px-6 py-4 whitespace-nowrap text-sm">
-                          <span className={`font-medium ${keyword.gainB1120 > 0 ? 'text-green-600' : 'text-red-600'}`}>
-                            {keyword.gainB1120 > 0 ? '+' : ''}{Math.round(keyword.gainB1120)}
-                          </span>
-                        </td>
-                        <td className="px-6 py-4 whitespace-nowrap text-sm text-blue-600">
-                          {Math.round(keyword.expectedTraffic)}
-                        </td>
-                        <td className="px-6 py-4 whitespace-nowrap text-sm">
-                          <span className={`font-medium ${keyword.gainExpected > 0 ? 'text-green-600' : 'text-red-600'}`}>
-                            {keyword.gainExpected > 0 ? '+' : ''}{Math.round(keyword.gainExpected)}
+                          <span className={`font-medium ${keyword.gainPosition1 > 0 ? 'text-green-600' : 'text-red-600'}`}>
+                            {keyword.gainPosition1 > 0 ? '+' : ''}{Math.round(keyword.gainPosition1)}
                           </span>
                         </td>
                         <td className="px-6 py-4 whitespace-nowrap text-sm text-purple-600">
