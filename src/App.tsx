import React, { useState, useCallback, useMemo } from 'react';
import { Upload, Download, RotateCcw, TrendingUp, Search, Target } from 'lucide-react';
import * as XLSX from 'xlsx';
import Papa from 'papaparse';

interface KeywordData {
  keyword: string;
  position: number;
  searchVolume: number;
  currentTraffic?: number;
  url?: string;
}

interface ProcessedKeyword extends KeywordData {
  estimatedCurrentTraffic: number;
  trafficPosition3: number;
  trafficPosition2: number;
  trafficPosition1: number;
  gainPosition3: number;
  gainPosition2: number;
  gainPosition1: number;
  probStay: number;
  probTo3: number;
  probTo2: number;
  probTo1: number;
  expectedTraffic: number;
  expectedGain: number;
}

// Default CTR values per position
const DEFAULT_CTR_VALUES: { [key: number]: number } = {
  1: 28.5,
  2: 15.7,
  3: 11.0,
  4: 8.0,
  5: 6.1,
  6: 4.8,
  7: 3.8,
  8: 3.0,
  9: 2.5,
  10: 2.1,
  11: 1.8,
  12: 1.5,
  13: 1.3,
  14: 1.1,
  15: 1.0,
  16: 0.9,
  17: 0.8,
  18: 0.7,
  19: 0.6,
  20: 0.5
};

// Baseline probabilities for ranking outcomes
const BASE_IMPROVEMENT_PROBABILITIES = {
  stay: 0.4,
  toPos3: 0.3,
  toPos2: 0.2,
  toPos1: 0.1
};

function App() {
  const [keywords, setKeywords] = useState<KeywordData[]>([]);
  const [ctrValues, setCtrValues] = useState<{ [key: number]: number }>(DEFAULT_CTR_VALUES);
  const [upliftCtr, setUpliftCtr] = useState<number>(0);
  const [minSearchVolume, setMinSearchVolume] = useState<number>(10);
  const [maxPosition, setMaxPosition] = useState<number>(50);
  const [isDragActive, setIsDragActive] = useState<boolean>(false);
  const [rawData, setRawData] = useState<Record<string, unknown>[]>([]);
  const [availableColumns, setAvailableColumns] = useState<string[]>([]);
  const [showColumnMapper, setShowColumnMapper] = useState<boolean>(false);
  const [columnMapping, setColumnMapping] = useState<{
    keyword: string;
    position: string;
    volume: string;
    url?: string;
    currentTraffic?: string;
  }>({ keyword: '', position: '', volume: '', url: '', currentTraffic: '' });
  const [inputValues, setInputValues] = useState({
    minSearchVolume: '10',
    maxPosition: '50',
    upliftCtr: '0',
    effort: '1'
  });
  const [effort, setEffort] = useState<number>(1);

  const handleFileUpload = useCallback((file: File) => {
<<<<<<< HEAD
    const ext = file.name.split('.').pop()?.toLowerCase();
    if (ext === 'csv') {
      Papa.parse(file, {
        header: true,
        skipEmptyLines: true,
        complete: (results) => {
            const data = results.data as Record<string, unknown>[];
          const cols = results.meta.fields || Object.keys(data[0] || {});
          setRawData(data);
          setAvailableColumns(cols);
          setShowColumnMapper(true);
        },
        error: (error) => {
          console.error('CSV parsing error:', error);
          alert('Error parsing CSV file.');
        }
      });
    } else if (ext === 'xlsx' || ext === 'xls') {
      const reader = new FileReader();
      reader.onload = (e) => {
        try {
          const data = new Uint8Array(e.target?.result as ArrayBuffer);
          const workbook = XLSX.read(data, { type: 'array' });
          const sheetName = workbook.SheetNames[0];
          const worksheet = workbook.Sheets[sheetName];
          const jsonData = XLSX.utils.sheet_to_json<Record<string, unknown>>(worksheet, { defval: '' });
          const cols = Object.keys(jsonData[0] || {});
          setRawData(jsonData);
          setAvailableColumns(cols);
          setShowColumnMapper(true);
        } catch (error) {
          console.error('File parsing error:', error);
          alert('Error parsing XLSX file.');
        }
      };
      reader.readAsArrayBuffer(file);
    } else {
      alert('Unsupported file type. Please upload a CSV or XLSX file.');
    }
=======
    const reader = new FileReader();
    reader.onload = (e) => {
      try {
        const data = new Uint8Array(e.target?.result as ArrayBuffer);
        const workbook = XLSX.read(data, { type: 'array' });
        const sheetName = workbook.SheetNames[0];
        const worksheet = workbook.Sheets[sheetName];
        const jsonData = XLSX.utils.sheet_to_json(worksheet);

        const parsedKeywords: KeywordData[] = (jsonData as Record<string, unknown>[]).map(row => {
          // Handle SEMrush and other common column naming conventions
          const keyword = (row.Keyword || row.keyword || row.KEYWORD || row.query || row.Query || row['Query'] || '') as string;
          const position = parseInt(
            (row.Position || row.position || row.POSITION || row.rank || row.Rank || row['Avg. Position'] || '0') as string
          );
          const searchVolume = parseInt(
            (row['Search Volume'] ||
              row['search volume'] ||
              row.Volume ||
              row.volume ||
              row['search_volume'] ||
              row['Monthly Search Volume'] ||
              row['Avg. Monthly Searches'] ||
              '0') as string
          );
          const currentTraffic =
            parseFloat(
              (row.Traffic ||
                row.traffic ||
                row.TRAFFIC ||
                row['Current Traffic'] ||
                row['current traffic'] ||
                row['Est. Traffic'] ||
                row['Estimated Traffic'] ||
                row['Monthly Traffic'] ||
                '0') as string
            ) || undefined;

          return {
            keyword: String(keyword),
            position: isNaN(position) ? 0 : position,
            searchVolume: isNaN(searchVolume) ? 0 : searchVolume,
            currentTraffic
          };
        }).filter(k => k.keyword && k.position > 0 && k.searchVolume > 0);

        setKeywords(parsedKeywords);
      } catch (error) {
        console.error('File parsing error:', error);
        alert('Error parsing file. Please ensure it\'s a valid SEMrush export file (XLSX or CSV) with keyword data including columns for Keyword, Position, and Search Volume.');
      }
    };
    reader.readAsArrayBuffer(file);
>>>>>>> 4b592b83
  }, []);

  const handleMappingSubmit = useCallback(() => {
    if (!columnMapping.keyword || !columnMapping.position || !columnMapping.volume) {
      alert('Please map Keyword, Position, and Volume columns.');
      return;
    }

    const parseNumber = (val: unknown): number => {
      const num = parseFloat(String(val).replace(/[^0-9.-]+/g, ''));
      return isNaN(num) ? NaN : num;
    };

    const processed: KeywordData[] = rawData.map((row) => {
      const keyword = String(row[columnMapping.keyword] ?? '').trim();
      const position = parseNumber(row[columnMapping.position]);
      const searchVolume = parseNumber(row[columnMapping.volume]);
      const url = columnMapping.url ? String(row[columnMapping.url] ?? '').trim() : undefined;
      const currentTraffic = columnMapping.currentTraffic ? parseNumber(row[columnMapping.currentTraffic]) : undefined;

      return {
        keyword,
        position: Math.min(Math.max(position, 1), 100),
        searchVolume,
        currentTraffic,
        url
      };
    }).filter(r => r.keyword && !isNaN(r.position) && !isNaN(r.searchVolume) && r.searchVolume > 0);

    const deduped = new Map<string, KeywordData>();
    for (const row of processed) {
      if (row.searchVolume < 0) continue;
      const key = row.keyword.toLowerCase() + (row.url ? `|${row.url.toLowerCase()}` : '');
      const existing = deduped.get(key);
      if (!existing || row.position < existing.position) {
        deduped.set(key, row);
      }
    }

    setKeywords(Array.from(deduped.values()));
    setShowColumnMapper(false);
  }, [columnMapping, rawData]);

  const handleDrop = useCallback((e: React.DragEvent) => {
    e.preventDefault();
    setIsDragActive(false);
    const files = Array.from(e.dataTransfer.files);
    if (files.length > 0) {
      handleFileUpload(files[0]);
    }
  }, [handleFileUpload]);

  const handleDragOver = useCallback((e: React.DragEvent) => {
    e.preventDefault();
    setIsDragActive(true);
  }, []);

  const handleDragLeave = useCallback((e: React.DragEvent) => {
    e.preventDefault();
    setIsDragActive(false);
  }, []);

  const calculateCTR = useCallback((position: number, applyUplift = false): number => {
    const baseCtr = ctrValues[position] || (position > 20 ? 0.1 : DEFAULT_CTR_VALUES[position] || 0.5);
    const ctr = applyUplift ? baseCtr * (1 + upliftCtr / 100) : baseCtr;
    return Math.min(100, ctr);
  }, [ctrValues, upliftCtr]);

  const processedKeywords = useMemo((): ProcessedKeyword[] => {
    return keywords
      .filter(k => k.searchVolume >= minSearchVolume && k.position <= maxPosition)
      .map(keyword => {
        const currentCtr = calculateCTR(keyword.position, false);
        const estimatedCurrentTraffic = keyword.currentTraffic || (keyword.searchVolume * currentCtr / 100);

        const trafficPosition3 = keyword.searchVolume * calculateCTR(3, true) / 100;
        const trafficPosition2 = keyword.searchVolume * calculateCTR(2, true) / 100;
        const trafficPosition1 = keyword.searchVolume * calculateCTR(1, true) / 100;

        const effortScale = effort === 0 ? 0.85 : effort === 2 ? 1.15 : 1;
        const scaled = {
          toPos3: BASE_IMPROVEMENT_PROBABILITIES.toPos3 * effortScale,
          toPos2: BASE_IMPROVEMENT_PROBABILITIES.toPos2 * effortScale,
          toPos1: BASE_IMPROVEMENT_PROBABILITIES.toPos1 * effortScale,
          stay: BASE_IMPROVEMENT_PROBABILITIES.stay
        };
        const totalProb = scaled.toPos3 + scaled.toPos2 + scaled.toPos1 + scaled.stay;
        const probTo3 = scaled.toPos3 / totalProb;
        const probTo2 = scaled.toPos2 / totalProb;
        const probTo1 = scaled.toPos1 / totalProb;
        const probStay = scaled.stay / totalProb;

        const expectedTraffic =
          probStay * estimatedCurrentTraffic +
          probTo3 * trafficPosition3 +
          probTo2 * trafficPosition2 +
          probTo1 * trafficPosition1;
        const expectedGain = expectedTraffic - estimatedCurrentTraffic;

        return {
          ...keyword,
          estimatedCurrentTraffic,
          trafficPosition3,
          trafficPosition2,
          trafficPosition1,
          gainPosition3: trafficPosition3 - estimatedCurrentTraffic,
          gainPosition2: trafficPosition2 - estimatedCurrentTraffic,
          gainPosition1: trafficPosition1 - estimatedCurrentTraffic,
          probStay,
          probTo3,
          probTo2,
          probTo1,
          expectedTraffic,
          expectedGain
        };
      });
  }, [keywords, minSearchVolume, maxPosition, calculateCTR, effort]);

  const summary = useMemo(() => {
    const totalCurrentTraffic = processedKeywords.reduce((sum, k) => sum + k.estimatedCurrentTraffic, 0);
    const totalGainPosition3 = processedKeywords.reduce((sum, k) => sum + Math.max(0, k.gainPosition3), 0);
    const totalGainPosition1 = processedKeywords.reduce((sum, k) => sum + Math.max(0, k.gainPosition1), 0);
    const totalExpectedTraffic = processedKeywords.reduce((sum, k) => sum + k.expectedTraffic, 0);
    const totalExpectedGain = totalExpectedTraffic - totalCurrentTraffic;

    // Chart data for traffic potential
    const chartData = [
      {
        name: 'Current',
        traffic: Math.round(totalCurrentTraffic),
        fill: '#3B82F6'
      },
      {
        name: 'Expected',
        traffic: Math.round(totalExpectedTraffic),
        fill: '#10B981'
      }
    ];

    // Position distribution data
    const positionDistribution = processedKeywords.reduce((acc, keyword) => {
      const posRange = keyword.position <= 3 ? '1-3' :
                     keyword.position <= 10 ? '4-10' :
                     keyword.position <= 20 ? '11-20' :
                     keyword.position <= 50 ? '21-50' : '50+';
      acc[posRange] = (acc[posRange] || 0) + 1;
      return acc;
    }, {} as { [key: string]: number });

    const positionChartData = Object.entries(positionDistribution).map(
      ([range, count]) => ({
        name: `Position ${range}`,
        value: count,
        fill:
          range === '1-3'
            ? '#10B981'
            : range === '4-10'
            ? '#F59E0B'
            : range === '11-20'
            ? '#EF4444'
            : '#6B7280'
      })
    );

    // Top opportunities (highest potential gain)
    const topOpportunities = processedKeywords
      .filter(k => k.expectedGain > 0)
      .sort((a, b) => b.expectedGain - a.expectedGain)
      .slice(0, 10)
      .map(k => ({
        keyword:
          k.keyword.length > 25 ? k.keyword.substring(0, 25) + '...' : k.keyword,
        current: Math.round(k.estimatedCurrentTraffic),
        potential: Math.round(k.expectedTraffic),
        gain: Math.round(k.expectedGain)
      }));

    return { 
      totalCurrentTraffic, 
      totalGainPosition3,
      totalGainPosition1,
      totalExpectedTraffic,
      totalExpectedGain,
      chartData,
      positionChartData,
      topOpportunities
    };
  }, [processedKeywords]);

  const handleReset = () => {
    setCtrValues(DEFAULT_CTR_VALUES);
    setUpliftCtr(0);
    setMinSearchVolume(10);
    setMaxPosition(50);
    setEffort(1);
    setInputValues({
      minSearchVolume: '10',
      maxPosition: '50',
      upliftCtr: '0',
      effort: '1'
    });
  };

  const exportToExcel = () => {
    if (processedKeywords.length === 0) {
      alert('No data to export');
      return;
    }

    const exportData = processedKeywords.map(k => ({
      Keyword: k.keyword,
      'Current Position': k.position,
      'Search Volume': k.searchVolume,
      'Current Traffic': Math.round(k.estimatedCurrentTraffic * 100) / 100,
      'Traffic at Position 3': Math.round(k.trafficPosition3 * 100) / 100,
      'Traffic at Position 2': Math.round(k.trafficPosition2 * 100) / 100,
      'Traffic at Position 1': Math.round(k.trafficPosition1 * 100) / 100,
      'Gain to Position 3': Math.round(k.gainPosition3 * 100) / 100,
      'Gain to Position 2': Math.round(k.gainPosition2 * 100) / 100,
      'Gain to Position 1': Math.round(k.gainPosition1 * 100) / 100,
      'Expected Traffic': Math.round(k.expectedTraffic * 100) / 100,
      'Expected Gain': Math.round(k.expectedGain * 100) / 100
    }));

    const ws = XLSX.utils.json_to_sheet(exportData);
    const wb = XLSX.utils.book_new();
    XLSX.utils.book_append_sheet(wb, ws, 'Keyword Analysis');
    XLSX.writeFile(wb, 'keyword-analysis.xlsx');
  };

  return (
    <div className="min-h-screen bg-gray-50 p-6">
      <div className="max-w-7xl mx-auto space-y-8">
        {/* Header */}
        <div className="text-center">
          <h1 className="text-4xl font-bold text-gray-900 mb-2">SEMrush Keyword Analyzer</h1>
          <p className="text-gray-600">Upload your keyword data and analyze traffic potential</p>
        </div>

        {/* File Upload Section */}
        <div className="bg-white rounded-lg shadow-md p-6">
          <h2 className="text-2xl font-semibold text-gray-900 mb-4 flex items-center">
            <Upload className="mr-2" size={24} />
            File Upload
          </h2>
          <div
            className={`border-2 border-dashed rounded-lg p-8 text-center transition-colors ${
              isDragActive ? 'border-blue-400 bg-blue-50' : 'border-gray-300'
            }`}
            onDrop={handleDrop}
            onDragOver={handleDragOver}
            onDragLeave={handleDragLeave}
          >
            <Upload className="mx-auto text-gray-400 mb-4" size={48} />
            <p className="text-lg text-gray-600 mb-2">
              Drag and drop your SEMrush keyword export file here
            </p>
            <p className="text-sm text-gray-500 mb-4">
              Supported formats: XLSX, CSV (SEMrush Organic Research exports)
            </p>
            <input
              type="file"
              accept=".xlsx,.xls,.csv"
              onChange={(e) => {
                if (e.target.files?.[0]) {
                  handleFileUpload(e.target.files[0]);
                }
              }}
              className="hidden"
              id="file-input"
            />
            <label
              htmlFor="file-input"
              className="inline-flex items-center px-4 py-2 border border-gray-300 rounded-md shadow-sm text-sm font-medium text-gray-700 bg-white hover:bg-gray-50 cursor-pointer transition-colors"
            >
              Choose File
            </label>
          </div>
          {showColumnMapper && (
            <div className="mt-6">
              <h3 className="text-lg font-medium text-gray-900 mb-4">Map Columns</h3>
              <div className="grid md:grid-cols-2 gap-4">
                <div>
                  <label className="block text-sm font-medium text-gray-700 mb-1">Keyword *</label>
                  <select
                    value={columnMapping.keyword}
                    onChange={(e) => setColumnMapping({ ...columnMapping, keyword: e.target.value })}
                    className="mt-1 block w-full border-gray-300 rounded-md shadow-sm focus:ring-blue-500 focus:border-blue-500"
                  >
                    <option value="">Select column</option>
                    {availableColumns.map(col => (
                      <option key={col} value={col}>{col}</option>
                    ))}
                  </select>
                </div>
                <div>
                  <label className="block text-sm font-medium text-gray-700 mb-1">Position *</label>
                  <select
                    value={columnMapping.position}
                    onChange={(e) => setColumnMapping({ ...columnMapping, position: e.target.value })}
                    className="mt-1 block w-full border-gray-300 rounded-md shadow-sm focus:ring-blue-500 focus:border-blue-500"
                  >
                    <option value="">Select column</option>
                    {availableColumns.map(col => (
                      <option key={col} value={col}>{col}</option>
                    ))}
                  </select>
                </div>
                <div>
                  <label className="block text-sm font-medium text-gray-700 mb-1">Search Volume *</label>
                  <select
                    value={columnMapping.volume}
                    onChange={(e) => setColumnMapping({ ...columnMapping, volume: e.target.value })}
                    className="mt-1 block w-full border-gray-300 rounded-md shadow-sm focus:ring-blue-500 focus:border-blue-500"
                  >
                    <option value="">Select column</option>
                    {availableColumns.map(col => (
                      <option key={col} value={col}>{col}</option>
                    ))}
                  </select>
                </div>
                <div>
                  <label className="block text-sm font-medium text-gray-700 mb-1">URL</label>
                  <select
                    value={columnMapping.url}
                    onChange={(e) => setColumnMapping({ ...columnMapping, url: e.target.value })}
                    className="mt-1 block w-full border-gray-300 rounded-md shadow-sm focus:ring-blue-500 focus:border-blue-500"
                  >
                    <option value="">(none)</option>
                    {availableColumns.map(col => (
                      <option key={col} value={col}>{col}</option>
                    ))}
                  </select>
                </div>
                <div>
                  <label className="block text-sm font-medium text-gray-700 mb-1">Current Traffic</label>
                  <select
                    value={columnMapping.currentTraffic}
                    onChange={(e) => setColumnMapping({ ...columnMapping, currentTraffic: e.target.value })}
                    className="mt-1 block w-full border-gray-300 rounded-md shadow-sm focus:ring-blue-500 focus:border-blue-500"
                  >
                    <option value="">(none)</option>
                    {availableColumns.map(col => (
                      <option key={col} value={col}>{col}</option>
                    ))}
                  </select>
                </div>
              </div>
              <button
                onClick={handleMappingSubmit}
                disabled={!columnMapping.keyword || !columnMapping.position || !columnMapping.volume}
                className="mt-4 inline-flex items-center px-4 py-2 border border-transparent text-sm font-medium rounded-md shadow-sm text-white bg-blue-600 hover:bg-blue-700 disabled:bg-gray-400"
              >
                Process Data
              </button>
            </div>
          )}
          {!showColumnMapper && keywords.length > 0 && (
            <p className="mt-4 text-green-600 font-medium">
              ✓ Successfully loaded {keywords.length} keywords from SEMrush export
            </p>
          )}
        </div>

        {keywords.length > 0 && (
          <>
            {/* Filters and Parameters */}
            <div className="bg-white rounded-lg shadow-md p-6">
              <div className="flex justify-between items-center mb-6">
                <h2 className="text-2xl font-semibold text-gray-900 flex items-center">
                  <Search className="mr-2" size={24} />
                  Filters & Parameters
                </h2>
                <button
                  onClick={handleReset}
                  className="inline-flex items-center px-4 py-2 border border-gray-300 rounded-md shadow-sm text-sm font-medium text-gray-700 bg-white hover:bg-gray-50 transition-colors"
                >
                  <RotateCcw className="mr-2" size={16} />
                  Reset to Defaults
                </button>
              </div>
              
              <div className="grid md:grid-cols-4 gap-6">
                <div>
                  <label className="block text-sm font-medium text-gray-700 mb-2">
                    Minimum Search Volume
                  </label>
                  <input
                    type="number"
                    value={inputValues.minSearchVolume}
                    onChange={(e) => {
                      const value = e.target.value;
                      setInputValues(prev => ({ ...prev, minSearchVolume: value }));
                      const numValue = parseInt(value);
                      if (!isNaN(numValue) && numValue >= 0) {
                        setMinSearchVolume(numValue);
                      }
                    }}
                    onBlur={(e) => {
                      const value = e.target.value;
                      if (value === '' || isNaN(parseInt(value))) {
                        setInputValues(prev => ({ ...prev, minSearchVolume: '10' }));
                        setMinSearchVolume(10);
                      }
                    }}
                    className="w-full px-3 py-2 border border-gray-300 rounded-md shadow-sm focus:ring-blue-500 focus:border-blue-500"
                  />
                </div>
                
                <div>
                  <label className="block text-sm font-medium text-gray-700 mb-2">
                    Maximum Position
                  </label>
                  <input
                    type="number"
                    min="1"
                    value={inputValues.maxPosition}
                    onChange={(e) => {
                      const value = e.target.value;
                      setInputValues(prev => ({ ...prev, maxPosition: value }));
                      const numValue = parseInt(value);
                      if (!isNaN(numValue) && numValue >= 1) {
                        setMaxPosition(numValue);
                      }
                    }}
                    onBlur={(e) => {
                      const value = e.target.value;
                      if (value === '' || isNaN(parseInt(value)) || parseInt(value) < 1) {
                        setInputValues(prev => ({ ...prev, maxPosition: '50' }));
                        setMaxPosition(50);
                      }
                    }}
                    className="w-full px-3 py-2 border border-gray-300 rounded-md shadow-sm focus:ring-blue-500 focus:border-blue-500"
                  />
                </div>
                
                <div>
                  <label className="block text-sm font-medium text-gray-700 mb-2">
                    Uplift CTR (%)
                  </label>
                  <input
                    type="number"
                    max="100"
                    value={inputValues.upliftCtr}
                    onChange={(e) => {
                      const value = e.target.value;
                      setInputValues(prev => ({ ...prev, upliftCtr: value }));
                      const numValue = Math.min(100, parseFloat(value));
                      if (!isNaN(numValue)) {
                        setUpliftCtr(numValue);
                      }
                    }}
                    onBlur={(e) => {
                      const value = e.target.value;
                      if (value === '' || isNaN(parseFloat(value))) {
                        setInputValues(prev => ({ ...prev, upliftCtr: '0' }));
                        setUpliftCtr(0);
                      }
                    }}
                    className="w-full px-3 py-2 border border-gray-300 rounded-md shadow-sm focus:ring-blue-500 focus:border-blue-500"
                  />
                </div>

                <div>
                  <label className="block text-sm font-medium text-gray-700 mb-2">
                    Effort Level
                  </label>
                  <input
                    type="range"
                    min="0"
                    max="2"
                    step="1"
                    value={effort}
                    onChange={(e) => {
                      const val = e.target.value;
                      setEffort(parseInt(val));
                      setInputValues(prev => ({ ...prev, effort: val }));
                    }}
                    className="w-full"
                  />
                  <div className="flex justify-between text-xs text-gray-600 mt-1">
                    <span>Low</span>
                    <span>Medium</span>
                    <span>High</span>
                  </div>
                </div>
              </div>
            </div>

            {/* CTR Editor */}
            <div className="bg-white rounded-lg shadow-md p-6">
              <h2 className="text-2xl font-semibold text-gray-900 mb-6 flex items-center">
                <Target className="mr-2" size={24} />
                CTR by Position (%)
              </h2>
              <div className="grid grid-cols-4 md:grid-cols-10 gap-4">
                {[1, 2, 3, 4, 5, 6, 7, 8, 9, 10, 11, 12, 13, 14, 15, 16, 17, 18, 19, 20].map(position => (
                  <div key={position} className="text-center">
                    <label className="block text-xs font-medium text-gray-600 mb-1">
                      Pos {position}
                    </label>
                    <input
                      type="number"
                      step="0.1"
                      value={ctrValues[position] || 0}
                      onChange={(e) => {
                        const newValue = parseFloat(e.target.value) || 0;
                        setCtrValues(prev => ({ ...prev, [position]: newValue }));
                      }}
                      className="w-full px-1 py-1 text-xs border border-gray-300 rounded focus:ring-blue-500 focus:border-blue-500"
                    />
                    <div className="text-xs text-gray-500 mt-1">
                      {Math.min(100, (ctrValues[position] || 0) * (1 + upliftCtr / 100)).toFixed(1)}%
                    </div>
                  </div>
                ))}
              </div>
            </div>

            {/* Summary and Results */}
            <div className="bg-white rounded-lg shadow-md p-6">
              <div className="flex justify-between items-center mb-6">
                <h2 className="text-2xl font-semibold text-gray-900 flex items-center">
                  <TrendingUp className="mr-2" size={24} />
                  Analysis Results
                </h2>
                <button
                  onClick={exportToExcel}
                  className="inline-flex items-center px-6 py-3 border border-transparent rounded-md shadow-sm text-sm font-medium text-white bg-green-600 hover:bg-green-700 transition-colors"
                >
                  <Download className="mr-2" size={16} />
                  Export to Excel
                </button>
              </div>

              {/* Summary Cards */}
              <div className="grid md:grid-cols-4 gap-6 mb-8">
                <div className="bg-blue-50 rounded-lg p-6 border border-blue-200">
                  <h3 className="text-lg font-semibold text-blue-900 mb-2">Current Traffic</h3>
                  <p className="text-3xl font-bold text-blue-700">
                    {Math.round(summary.totalCurrentTraffic).toLocaleString()}
                  </p>
                  <p className="text-sm text-blue-600 mt-1">Monthly visits</p>
                </div>

                <div className="bg-green-50 rounded-lg p-6 border border-green-200">
                  <h3 className="text-lg font-semibold text-green-900 mb-2">Expected Traffic</h3>
                  <p className="text-3xl font-bold text-green-700">
                    {Math.round(summary.totalExpectedTraffic).toLocaleString()}
                  </p>
                  <p className="text-sm text-green-600 mt-1">Monthly visits</p>
                </div>

                <div className="bg-purple-50 rounded-lg p-6 border border-purple-200">
                  <h3 className="text-lg font-semibold text-purple-900 mb-2">Gain to Position 3</h3>
                  <p className="text-3xl font-bold text-purple-700">
                    +{Math.round(summary.totalGainPosition3).toLocaleString()}
                  </p>
                  <p className="text-sm text-purple-600 mt-1">Additional monthly visits</p>
                </div>

                <div className="bg-yellow-50 rounded-lg p-6 border border-yellow-200">
                  <h3 className="text-lg font-semibold text-yellow-900 mb-2">Expected Gain</h3>
                  <p className="text-3xl font-bold text-yellow-700">
                    +{Math.round(summary.totalExpectedGain).toLocaleString()}
                  </p>
                  <p className="text-sm text-yellow-600 mt-1">Weighted by effort</p>
                </div>
              </div>

              {/* Data Table */}
              <div className="overflow-x-auto">
                <div className="text-sm text-gray-600 mb-4">
                  Showing {processedKeywords.length} keywords (filtered from {keywords.length} total)
                </div>
                <table className="min-w-full divide-y divide-gray-200">
                  <thead className="bg-gray-50">
                    <tr>
                      <th className="px-6 py-3 text-left text-xs font-medium text-gray-500 uppercase tracking-wider">
                        Keyword
                      </th>
                      <th className="px-6 py-3 text-left text-xs font-medium text-gray-500 uppercase tracking-wider">
                        Position
                      </th>
                      <th className="px-6 py-3 text-left text-xs font-medium text-gray-500 uppercase tracking-wider">
                        Search Volume
                      </th>
                      <th className="px-6 py-3 text-left text-xs font-medium text-gray-500 uppercase tracking-wider">
                        Current Traffic
                      </th>
                      <th className="px-6 py-3 text-left text-xs font-medium text-gray-500 uppercase tracking-wider">
                        Traffic at Pos 3
                      </th>
                      <th className="px-6 py-3 text-left text-xs font-medium text-gray-500 uppercase tracking-wider">
                        Gain to Pos 3
                      </th>
                      <th className="px-6 py-3 text-left text-xs font-medium text-gray-500 uppercase tracking-wider">
                        Traffic at Pos 2
                      </th>
                      <th className="px-6 py-3 text-left text-xs font-medium text-gray-500 uppercase tracking-wider">
                        Gain to Pos 2
                      </th>
                      <th className="px-6 py-3 text-left text-xs font-medium text-gray-500 uppercase tracking-wider">
                        Traffic at Pos 1
                      </th>
                      <th className="px-6 py-3 text-left text-xs font-medium text-gray-500 uppercase tracking-wider">
                        Gain to Pos 1
                      </th>
                      <th className="px-6 py-3 text-left text-xs font-medium text-gray-500 uppercase tracking-wider">
                        Expected Traffic
                      </th>
                      <th className="px-6 py-3 text-left text-xs font-medium text-gray-500 uppercase tracking-wider">
                        Expected Gain
                      </th>
                    </tr>
                  </thead>
                  <tbody className="bg-white divide-y divide-gray-200">
                    {processedKeywords.map((keyword, index) => (
                      <tr key={index} className="hover:bg-gray-50">
                        <td className="px-6 py-4 whitespace-nowrap text-sm font-medium text-gray-900">
                          {keyword.keyword}
                        </td>
                        <td className="px-6 py-4 whitespace-nowrap text-sm text-gray-500">
                          {keyword.position}
                        </td>
                        <td className="px-6 py-4 whitespace-nowrap text-sm text-gray-500">
                          {keyword.searchVolume.toLocaleString()}
                        </td>
                        <td className="px-6 py-4 whitespace-nowrap text-sm text-gray-900">
                          {Math.round(keyword.estimatedCurrentTraffic)}
                        </td>
                        <td className="px-6 py-4 whitespace-nowrap text-sm text-blue-600">
                          {Math.round(keyword.trafficPosition3)}
                        </td>
                        <td className="px-6 py-4 whitespace-nowrap text-sm">
                          <span className={`font-medium ${keyword.gainPosition3 > 0 ? 'text-green-600' : 'text-red-600'}`}>
                            {keyword.gainPosition3 > 0 ? '+' : ''}{Math.round(keyword.gainPosition3)}
                          </span>
                        </td>
                        <td className="px-6 py-4 whitespace-nowrap text-sm text-blue-600">
                          {Math.round(keyword.trafficPosition2)}
                        </td>
                        <td className="px-6 py-4 whitespace-nowrap text-sm">
                          <span className={`font-medium ${keyword.gainPosition2 > 0 ? 'text-green-600' : 'text-red-600'}`}>
                            {keyword.gainPosition2 > 0 ? '+' : ''}{Math.round(keyword.gainPosition2)}
                          </span>
                        </td>
                        <td className="px-6 py-4 whitespace-nowrap text-sm text-blue-600">
                          {Math.round(keyword.trafficPosition1)}
                        </td>
                        <td className="px-6 py-4 whitespace-nowrap text-sm">
                          <span className={`font-medium ${keyword.gainPosition1 > 0 ? 'text-green-600' : 'text-red-600'}`}>
                            {keyword.gainPosition1 > 0 ? '+' : ''}{Math.round(keyword.gainPosition1)}
                          </span>
                        </td>
                        <td className="px-6 py-4 whitespace-nowrap text-sm text-purple-600">
                          {Math.round(keyword.expectedTraffic)}
                        </td>
                        <td className="px-6 py-4 whitespace-nowrap text-sm">
                          <span className={`font-medium ${keyword.expectedGain > 0 ? 'text-green-600' : 'text-red-600'}`}>
                            {keyword.expectedGain > 0 ? '+' : ''}{Math.round(keyword.expectedGain)}
                          </span>
                        </td>
                      </tr>
                    ))}
                  </tbody>
                </table>
              </div>
            </div>
          </>
        )}
      </div>
    </div>
  );
}

export default App;<|MERGE_RESOLUTION|>--- conflicted
+++ resolved
@@ -84,48 +84,38 @@
   });
   const [effort, setEffort] = useState<number>(1);
 
-  const handleFileUpload = useCallback((file: File) => {
-<<<<<<< HEAD
-    const ext = file.name.split('.').pop()?.toLowerCase();
-    if (ext === 'csv') {
-      Papa.parse(file, {
-        header: true,
-        skipEmptyLines: true,
-        complete: (results) => {
-            const data = results.data as Record<string, unknown>[];
-          const cols = results.meta.fields || Object.keys(data[0] || {});
-          setRawData(data);
-          setAvailableColumns(cols);
-          setShowColumnMapper(true);
-        },
-        error: (error) => {
-          console.error('CSV parsing error:', error);
-          alert('Error parsing CSV file.');
+ const handleFileUpload = useCallback((file: File) => {
+  const ext = file.name.split('.').pop()?.toLowerCase();
+
+  const openMapper = (rows: Record<string, unknown>[]) => {
+    const cols = Object.keys(rows[0] || {});
+    setRawData(rows);
+    setAvailableColumns(cols);
+    setShowColumnMapper(true);
+  };
+
+  if (ext === 'csv') {
+    Papa.parse(file, {
+      header: true,
+      skipEmptyLines: true,
+      complete: (results) => {
+        try {
+          const data = (results.data as Record<string, unknown>[]) || [];
+          openMapper(data);
+        } catch (err) {
+          console.error('CSV parsing error:', err);
+          alert('Erreur lors du parsing du CSV.');
         }
-      });
-    } else if (ext === 'xlsx' || ext === 'xls') {
-      const reader = new FileReader();
-      reader.onload = (e) => {
-        try {
-          const data = new Uint8Array(e.target?.result as ArrayBuffer);
-          const workbook = XLSX.read(data, { type: 'array' });
-          const sheetName = workbook.SheetNames[0];
-          const worksheet = workbook.Sheets[sheetName];
-          const jsonData = XLSX.utils.sheet_to_json<Record<string, unknown>>(worksheet, { defval: '' });
-          const cols = Object.keys(jsonData[0] || {});
-          setRawData(jsonData);
-          setAvailableColumns(cols);
-          setShowColumnMapper(true);
-        } catch (error) {
-          console.error('File parsing error:', error);
-          alert('Error parsing XLSX file.');
-        }
-      };
-      reader.readAsArrayBuffer(file);
-    } else {
-      alert('Unsupported file type. Please upload a CSV or XLSX file.');
-    }
-=======
+      },
+      error: (error) => {
+        console.error('CSV parsing error:', error);
+        alert('Erreur lors du parsing du CSV.');
+      }
+    });
+    return;
+  }
+
+  if (ext === 'xlsx' || ext === 'xls') {
     const reader = new FileReader();
     reader.onload = (e) => {
       try {
@@ -133,54 +123,20 @@
         const workbook = XLSX.read(data, { type: 'array' });
         const sheetName = workbook.SheetNames[0];
         const worksheet = workbook.Sheets[sheetName];
-        const jsonData = XLSX.utils.sheet_to_json(worksheet);
-
-        const parsedKeywords: KeywordData[] = (jsonData as Record<string, unknown>[]).map(row => {
-          // Handle SEMrush and other common column naming conventions
-          const keyword = (row.Keyword || row.keyword || row.KEYWORD || row.query || row.Query || row['Query'] || '') as string;
-          const position = parseInt(
-            (row.Position || row.position || row.POSITION || row.rank || row.Rank || row['Avg. Position'] || '0') as string
-          );
-          const searchVolume = parseInt(
-            (row['Search Volume'] ||
-              row['search volume'] ||
-              row.Volume ||
-              row.volume ||
-              row['search_volume'] ||
-              row['Monthly Search Volume'] ||
-              row['Avg. Monthly Searches'] ||
-              '0') as string
-          );
-          const currentTraffic =
-            parseFloat(
-              (row.Traffic ||
-                row.traffic ||
-                row.TRAFFIC ||
-                row['Current Traffic'] ||
-                row['current traffic'] ||
-                row['Est. Traffic'] ||
-                row['Estimated Traffic'] ||
-                row['Monthly Traffic'] ||
-                '0') as string
-            ) || undefined;
-
-          return {
-            keyword: String(keyword),
-            position: isNaN(position) ? 0 : position,
-            searchVolume: isNaN(searchVolume) ? 0 : searchVolume,
-            currentTraffic
-          };
-        }).filter(k => k.keyword && k.position > 0 && k.searchVolume > 0);
-
-        setKeywords(parsedKeywords);
+        const jsonData = XLSX.utils.sheet_to_json<Record<string, unknown>>(worksheet, { defval: '' });
+        openMapper(jsonData);
       } catch (error) {
-        console.error('File parsing error:', error);
-        alert('Error parsing file. Please ensure it\'s a valid SEMrush export file (XLSX or CSV) with keyword data including columns for Keyword, Position, and Search Volume.');
+        console.error('XLSX parsing error:', error);
+        alert('Erreur lors du parsing du fichier XLSX.');
       }
     };
     reader.readAsArrayBuffer(file);
->>>>>>> 4b592b83
-  }, []);
+    return;
+  }
+
+  alert('Type de fichier non supporté. Uploade un CSV ou XLSX.');
+}, []);
+
 
   const handleMappingSubmit = useCallback(() => {
     if (!columnMapping.keyword || !columnMapping.position || !columnMapping.volume) {
